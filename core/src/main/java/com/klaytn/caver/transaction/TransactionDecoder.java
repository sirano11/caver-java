--- conflicted
+++ resolved
@@ -42,13 +42,10 @@
             return FeeDelegatedChainDataAnchoringWithRatio.decode(rlpBytes);
         } else if(rlpBytes[0] == TransactionType.TxTypeFeeDelegatedAccountUpdateWithRatio.getType()) {
             return FeeDelegatedAccountUpdateWithRatio.decode(rlpBytes);
-<<<<<<< HEAD
         } else if(rlpBytes[0] == TransactionType.TxTypeFeeDelegatedValueTransferWithRatio.getType()) {
             return FeeDelegatedValueTransferWithRatio.decode(rlpBytes);
-=======
         } else if(rlpBytes[0] == TransactionType.TxTypeFeeDelegatedSmartContractExecutionWithRatio.getType()) {
             return FeeDelegatedSmartContractExecutionWithRatio.decode(rlpBytes);
->>>>>>> 7c554f27
         } else if(rlpBytes[0] == TransactionType.TxTypeFeeDelegatedValueTransferMemoWithRatio.getType()) {
             return FeeDelegatedValueTransferMemoWithRatio.decode(rlpBytes);
         } else if(rlpBytes[0] == TransactionType.TxTypeFeeDelegatedSmartContractDeployWithRatio.getType()) {
