--- conflicted
+++ resolved
@@ -49,10 +49,7 @@
               echo "this is not RC version"
             else
               sed -i "s/version '.*'/version '${CIRCLE_TAG:1}'/" build.gradle
-<<<<<<< HEAD
               awk '/version '\''/' build.gradle
-=======
->>>>>>> 9acd7540
             fi
       - *build_test
       - persist_to_workspace:
@@ -176,7 +173,6 @@
   major_publish:
     <<: *machine_ubuntu
     steps:
-<<<<<<< HEAD
       # - attach_workspace:
       #     at: ~/
       - checkout
@@ -191,21 +187,6 @@
               sed -i "s/version '.*'/version '${CIRCLE_TAG:1}'/" build.gradle
               awk '/version '\''/' build.gradle
             fi
-=======
-      - attach_workspace:
-          at: ~/
-      # - checkout
-      # - *pull_klaytn_image
-      # - *start_test_newwork
-      # - run:
-      #     name: "Check rc version"
-      #     command: |
-      #       if [ -z "$CIRCLE_TAG" ]; then
-      #         echo "this is not RC version"
-      #       else
-      #         sed -i "s/version '.*'/version '${CIRCLE_TAG:1}'/" build.gradle
-      #       fi
->>>>>>> 9acd7540
       - run:
           name: "Publish major version"
           command: |
