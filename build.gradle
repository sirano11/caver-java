--- conflicted
+++ resolved
@@ -19,11 +19,7 @@
 
 allprojects {
 
-<<<<<<< HEAD
-    version '1.0.1'
-=======
     version '1.0.2'
->>>>>>> b8e0e3ee
     group 'com.klaytn.caver'
     description 'caver-java project'
 
